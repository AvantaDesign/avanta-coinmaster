// Savings Goals API - Manage savings goals and contributions
// Phase 30: Monetary values stored as INTEGER cents in database

import { getUserIdFromToken } from './auth.js';
import { 
  toCents, 
  fromCents, 
  convertArrayFromCents, 
  convertObjectFromCents, 
  parseMonetaryInput,
  MONETARY_FIELDS 
} from '../utils/monetary.js';

const corsHeaders = {
  'Content-Type': 'application/json',
  'Access-Control-Allow-Origin': '*',
  'Access-Control-Allow-Methods': 'GET, POST, PUT, DELETE, OPTIONS',
  'Access-Control-Allow-Headers': 'Content-Type, Authorization',
};

// Helper to generate UUID
function generateId() {
  return 'sg_' + Date.now() + '_' + Math.random().toString(36).substr(2, 9);
}

// Calculate progress percentage
function calculateProgress(current, target) {
  if (target <= 0) return 0;
  const progress = (current / target) * 100;
  return Math.min(Math.round(progress * 100) / 100, 100);
}

// Calculate days remaining until target date
function calculateDaysRemaining(targetDate) {
  if (!targetDate) return null;
  const today = new Date();
  const target = new Date(targetDate);
  const diffTime = target - today;
  const diffDays = Math.ceil(diffTime / (1000 * 60 * 60 * 24));
  return diffDays;
}

export async function onRequestOptions(context) {
  return new Response(null, { headers: corsHeaders });
}

/**
 * GET /api/savings-goals
 * GET /api/savings-goals/:id
 * 
 * List all goals or get a specific goal
 */
export async function onRequestGet(context) {
  const { env, request } = context;
  
  try {
    // Get user ID from token
    const userId = await getUserIdFromToken(request, env);
    if (!userId) {
      return new Response(JSON.stringify({ 
        error: 'Unauthorized',
        message: 'Valid authentication token required',
        code: 'AUTH_REQUIRED'
      }), {
        status: 401,
        headers: corsHeaders
      });
    }

    if (!env.DB) {
      return new Response(JSON.stringify({ 
        error: 'Database connection not available',
        code: 'DB_NOT_CONFIGURED'
      }), {
        status: 503,
        headers: corsHeaders
      });
    }

    // Parse URL to check for specific ID
    const url = new URL(request.url);
    const pathParts = url.pathname.split('/').filter(p => p);
    const goalId = pathParts[2]; // /api/savings-goals/:id

    // Get specific goal
    if (goalId) {
      const goal = await env.DB.prepare(
        'SELECT * FROM savings_goals WHERE id = ? AND user_id = ?'
      ).bind(goalId, userId).first();

      if (!goal) {
        return new Response(JSON.stringify({ 
          error: 'Goal not found',
          code: 'NOT_FOUND'
        }), {
          status: 404,
          headers: corsHeaders
        });
      }

<<<<<<< HEAD
      // Phase 30: Convert monetary fields from cents to decimal
      const convertedGoal = convertObjectFromCents(goal, MONETARY_FIELDS.SAVINGS_GOALS);

      // Add calculated fields (use string values for calculations after conversion)
=======
      // Phase 30: Convert monetary values from cents to decimal
      const convertedGoal = convertObjectFromCents(goal, MONETARY_FIELDS.SAVINGS_GOALS);
      
      // Add calculated fields (using decimal values)
>>>>>>> a0e6e108
      convertedGoal.progress_percentage = calculateProgress(
        parseFloat(convertedGoal.current_amount), 
        parseFloat(convertedGoal.target_amount)
      );
<<<<<<< HEAD
      convertedGoal.amount_remaining = (parseFloat(convertedGoal.target_amount) - parseFloat(convertedGoal.current_amount)).toFixed(2);
=======
      convertedGoal.amount_remaining = parseFloat(convertedGoal.target_amount) - parseFloat(convertedGoal.current_amount);
>>>>>>> a0e6e108
      convertedGoal.days_remaining = calculateDaysRemaining(convertedGoal.target_date);

      return new Response(JSON.stringify(convertedGoal), {
        headers: corsHeaders
      });
    }

    // List all goals with filtering
    const type = url.searchParams.get('type');
    const status = url.searchParams.get('status'); // all, in-progress, completed, overdue
    const isActive = url.searchParams.get('is_active');

    let query = 'SELECT * FROM savings_goals WHERE user_id = ?';
    const params = [userId];

    // Filter by type (personal/business)
    if (type && ['personal', 'business'].includes(type)) {
      query += ' AND type = ?';
      params.push(type);
    }

    // Filter by active status
    if (isActive !== null && isActive !== undefined) {
      query += ' AND is_active = ?';
      params.push(isActive === 'true' || isActive === '1' ? 1 : 0);
    }

    query += ' ORDER BY created_at DESC';

    const result = await env.DB.prepare(query).bind(...params).all();
    let goals = result.results || [];

<<<<<<< HEAD
    // Phase 30: Convert monetary fields from cents to decimal
    goals = convertArrayFromCents(goals, MONETARY_FIELDS.SAVINGS_GOALS);

    // Add calculated fields and filter by status
    goals = goals.map(goal => {
      const currentAmt = parseFloat(goal.current_amount);
      const targetAmt = parseFloat(goal.target_amount);
      const progressPercentage = calculateProgress(currentAmt, targetAmt);
      const amountRemaining = (targetAmt - currentAmt).toFixed(2);
=======
    // Phase 30: Convert monetary values from cents to decimal
    goals = convertArrayFromCents(goals, MONETARY_FIELDS.SAVINGS_GOALS);

    // Add calculated fields and filter by status (using decimal values)
    goals = goals.map(goal => {
      const targetAmount = parseFloat(goal.target_amount);
      const currentAmount = parseFloat(goal.current_amount);
      const progressPercentage = calculateProgress(currentAmount, targetAmount);
      const amountRemaining = targetAmount - currentAmount;
>>>>>>> a0e6e108
      const daysRemaining = calculateDaysRemaining(goal.target_date);
      
      return {
        ...goal,
        progress_percentage: progressPercentage,
        amount_remaining: amountRemaining,
        days_remaining: daysRemaining
      };
    });

    // Apply status filter after calculations
    if (status) {
      goals = goals.filter(goal => {
        switch (status) {
          case 'completed':
            return goal.progress_percentage >= 100;
          case 'in-progress':
            return goal.progress_percentage < 100 && goal.is_active === 1 && (goal.days_remaining === null || goal.days_remaining >= 0);
          case 'overdue':
            return goal.progress_percentage < 100 && goal.days_remaining !== null && goal.days_remaining < 0;
          default:
            return true;
        }
      });
    }

    return new Response(JSON.stringify(goals), {
      headers: corsHeaders
    });
  } catch (error) {
    console.error('Savings goals GET error:', error);
    return new Response(JSON.stringify({ 
      error: 'Failed to fetch savings goals',
      message: error.message,
      code: 'QUERY_ERROR'
    }), {
      status: 500,
      headers: corsHeaders
    });
  }
}

/**
 * POST /api/savings-goals
 * POST /api/savings-goals/:id/contribute
 * 
 * Create a new goal or add a contribution
 */
export async function onRequestPost(context) {
  const { env, request } = context;
  
  try {
    const userId = await getUserIdFromToken(request, env);
    if (!userId) {
      return new Response(JSON.stringify({ 
        error: 'Unauthorized',
        code: 'AUTH_REQUIRED'
      }), {
        status: 401,
        headers: corsHeaders
      });
    }

    if (!env.DB) {
      return new Response(JSON.stringify({ 
        error: 'Database connection not available',
        code: 'DB_NOT_CONFIGURED'
      }), {
        status: 503,
        headers: corsHeaders
      });
    }

    const url = new URL(request.url);
    const pathParts = url.pathname.split('/').filter(p => p);
    const goalId = pathParts[2];
    const action = pathParts[3]; // contribute

    // Handle contribution
    if (goalId && action === 'contribute') {
      const data = await request.json();
<<<<<<< HEAD
      const { amount } = data;

      // Phase 30: Parse and validate monetary input
      const amountResult = parseMonetaryInput(amount, 'amount', true);
      if (amountResult.error) {
        return new Response(JSON.stringify({ 
          error: amountResult.error,
          code: 'INVALID_INPUT'
        }), {
          status: 400,
          headers: corsHeaders
        });
      }

      if (amountResult.value <= 0) {
=======
      
      // Phase 30: Parse and validate monetary input
      const amountResult = parseMonetaryInput(data.amount, 'amount', true);
      if (amountResult.error) {
>>>>>>> a0e6e108
        return new Response(JSON.stringify({ 
          error: amountResult.error,
          code: 'INVALID_INPUT'
        }), {
          status: 400,
          headers: corsHeaders
        });
      }

      // Get current goal
      const goal = await env.DB.prepare(
        'SELECT * FROM savings_goals WHERE id = ? AND user_id = ?'
      ).bind(goalId, userId).first();

      if (!goal) {
        return new Response(JSON.stringify({ 
          error: 'Goal not found',
          code: 'NOT_FOUND'
        }), {
          status: 404,
          headers: corsHeaders
        });
      }

<<<<<<< HEAD
      // Update current amount (add cents to cents)
=======
      // Phase 30: Update current amount (in cents)
>>>>>>> a0e6e108
      const newAmountCents = goal.current_amount + amountResult.value;
      await env.DB.prepare(
        'UPDATE savings_goals SET current_amount = ?, updated_at = CURRENT_TIMESTAMP WHERE id = ?'
      ).bind(newAmountCents, goalId).run();

      // Return updated goal
      const updatedGoal = await env.DB.prepare(
        'SELECT * FROM savings_goals WHERE id = ?'
      ).bind(goalId).first();

<<<<<<< HEAD
      // Phase 30: Convert monetary fields from cents to decimal
      const convertedGoal = convertObjectFromCents(updatedGoal, MONETARY_FIELDS.SAVINGS_GOALS);

=======
      // Phase 30: Convert to decimal
      const convertedGoal = convertObjectFromCents(updatedGoal, MONETARY_FIELDS.SAVINGS_GOALS);
>>>>>>> a0e6e108
      convertedGoal.progress_percentage = calculateProgress(
        parseFloat(convertedGoal.current_amount), 
        parseFloat(convertedGoal.target_amount)
      );
<<<<<<< HEAD
      convertedGoal.amount_remaining = (parseFloat(convertedGoal.target_amount) - parseFloat(convertedGoal.current_amount)).toFixed(2);
=======
      convertedGoal.amount_remaining = parseFloat(convertedGoal.target_amount) - parseFloat(convertedGoal.current_amount);
>>>>>>> a0e6e108
      convertedGoal.days_remaining = calculateDaysRemaining(convertedGoal.target_date);

      return new Response(JSON.stringify(convertedGoal), {
        headers: corsHeaders
      });
    }

    // Create new goal
    const data = await request.json();
    const { name, target_date, type, category, description } = data;
    
    // Phase 30: Parse and validate monetary inputs
    const targetAmountResult = parseMonetaryInput(data.target_amount, 'target_amount', true);
    if (targetAmountResult.error) {
      return new Response(JSON.stringify({ 
        error: targetAmountResult.error,
        code: 'INVALID_INPUT'
      }), {
        status: 400,
        headers: corsHeaders
      });
    }
    
    const currentAmountResult = parseMonetaryInput(data.current_amount || 0, 'current_amount', false);
    if (currentAmountResult.error) {
      return new Response(JSON.stringify({ 
        error: currentAmountResult.error,
        code: 'INVALID_INPUT'
      }), {
        status: 400,
        headers: corsHeaders
      });
    }

    if (!name || !type) {
      return new Response(JSON.stringify({ 
        error: 'Missing required fields: name, target_amount, type',
        code: 'INVALID_INPUT'
      }), {
        status: 400,
        headers: corsHeaders
      });
    }

    if (!['personal', 'business'].includes(type)) {
      return new Response(JSON.stringify({ 
        error: 'Invalid type. Must be personal or business',
        code: 'INVALID_INPUT'
      }), {
        status: 400,
        headers: corsHeaders
      });
    }

    // Phase 30: Parse and validate monetary inputs
    const targetAmountResult = parseMonetaryInput(target_amount, 'target_amount', true);
    if (targetAmountResult.error) {
      return new Response(JSON.stringify({ 
        error: targetAmountResult.error,
        code: 'INVALID_INPUT'
      }), {
        status: 400,
        headers: corsHeaders
      });
    }

    const currentAmountResult = parseMonetaryInput(current_amount || 0, 'current_amount', false);
    if (currentAmountResult.error) {
      return new Response(JSON.stringify({ 
        error: currentAmountResult.error,
        code: 'INVALID_INPUT'
      }), {
        status: 400,
        headers: corsHeaders
      });
    }

    const id = generateId();
    const now = new Date().toISOString();

    // Phase 30: Store amounts in cents
    await env.DB.prepare(`
      INSERT INTO savings_goals (
        id, user_id, name, target_amount, current_amount, target_date, 
        type, category, description, is_active, created_at, updated_at
      ) VALUES (?, ?, ?, ?, ?, ?, ?, ?, ?, 1, ?, ?)
    `).bind(
      id, userId, name, 
<<<<<<< HEAD
      targetAmountResult.value,  // Phase 30: Store as cents
      currentAmountResult.value,  // Phase 30: Store as cents
=======
      targetAmountResult.value, 
      currentAmountResult.value || 0, 
>>>>>>> a0e6e108
      target_date || null,
      type, category || null, description || null, now, now
    ).run();

    const newGoal = await env.DB.prepare(
      'SELECT * FROM savings_goals WHERE id = ?'
    ).bind(id).first();

<<<<<<< HEAD
    // Phase 30: Convert monetary fields from cents to decimal
    const convertedGoal = convertObjectFromCents(newGoal, MONETARY_FIELDS.SAVINGS_GOALS);

    convertedGoal.progress_percentage = calculateProgress(
      parseFloat(convertedGoal.current_amount), 
      parseFloat(convertedGoal.target_amount)
    );
    convertedGoal.amount_remaining = (parseFloat(convertedGoal.target_amount) - parseFloat(convertedGoal.current_amount)).toFixed(2);
    convertedGoal.days_remaining = calculateDaysRemaining(convertedGoal.target_date);

    return new Response(JSON.stringify(convertedGoal), {
=======
    // Phase 30: Convert to decimal
    const convertedNewGoal = convertObjectFromCents(newGoal, MONETARY_FIELDS.SAVINGS_GOALS);
    convertedNewGoal.progress_percentage = calculateProgress(
      parseFloat(convertedNewGoal.current_amount), 
      parseFloat(convertedNewGoal.target_amount)
    );
    convertedNewGoal.amount_remaining = parseFloat(convertedNewGoal.target_amount) - parseFloat(convertedNewGoal.current_amount);
    convertedNewGoal.days_remaining = calculateDaysRemaining(convertedNewGoal.target_date);

    return new Response(JSON.stringify(convertedNewGoal), {
>>>>>>> a0e6e108
      status: 201,
      headers: corsHeaders
    });
  } catch (error) {
    console.error('Savings goals POST error:', error);
    return new Response(JSON.stringify({ 
      error: 'Failed to create savings goal',
      message: error.message,
      code: 'QUERY_ERROR'
    }), {
      status: 500,
      headers: corsHeaders
    });
  }
}

/**
 * PUT /api/savings-goals/:id
 * 
 * Update a savings goal
 */
export async function onRequestPut(context) {
  const { env, request } = context;
  const url = new URL(request.url);
  const pathParts = url.pathname.split('/').filter(p => p);
  const id = pathParts[2];
  
  try {
    const userId = await getUserIdFromToken(request, env);
    if (!userId) {
      return new Response(JSON.stringify({ 
        error: 'Unauthorized',
        code: 'AUTH_REQUIRED'
      }), {
        status: 401,
        headers: corsHeaders
      });
    }

    if (!env.DB) {
      return new Response(JSON.stringify({ 
        error: 'Database connection not available',
        code: 'DB_NOT_CONFIGURED'
      }), {
        status: 503,
        headers: corsHeaders
      });
    }

    // Verify goal exists and belongs to user
    const existing = await env.DB.prepare(
      'SELECT * FROM savings_goals WHERE id = ? AND user_id = ?'
    ).bind(id, userId).first();

    if (!existing) {
      return new Response(JSON.stringify({ 
        error: 'Goal not found',
        code: 'NOT_FOUND'
      }), {
        status: 404,
        headers: corsHeaders
      });
    }

    const data = await request.json();
    const { name, target_date, type, category, description, is_active } = data;

    // Build update query dynamically
    const updates = [];
    const params = [];

    if (name !== undefined) {
      updates.push('name = ?');
      params.push(name);
    }
    
<<<<<<< HEAD
    // Phase 30: Handle monetary fields with validation
    if (target_amount !== undefined) {
      const targetAmountResult = parseMonetaryInput(target_amount, 'target_amount', false);
=======
    // Phase 30: Parse and validate monetary inputs
    if (data.target_amount !== undefined) {
      const targetAmountResult = parseMonetaryInput(data.target_amount, 'target_amount', true);
>>>>>>> a0e6e108
      if (targetAmountResult.error) {
        return new Response(JSON.stringify({ 
          error: targetAmountResult.error,
          code: 'INVALID_INPUT'
        }), {
          status: 400,
          headers: corsHeaders
        });
      }
      updates.push('target_amount = ?');
      params.push(targetAmountResult.value);
    }
    
<<<<<<< HEAD
    if (current_amount !== undefined) {
      const currentAmountResult = parseMonetaryInput(current_amount, 'current_amount', false);
=======
    if (data.current_amount !== undefined) {
      const currentAmountResult = parseMonetaryInput(data.current_amount, 'current_amount', false);
>>>>>>> a0e6e108
      if (currentAmountResult.error) {
        return new Response(JSON.stringify({ 
          error: currentAmountResult.error,
          code: 'INVALID_INPUT'
        }), {
          status: 400,
          headers: corsHeaders
        });
      }
      updates.push('current_amount = ?');
      params.push(currentAmountResult.value);
    }
    
    if (target_date !== undefined) {
      updates.push('target_date = ?');
      params.push(target_date);
    }
    if (type !== undefined) {
      if (!['personal', 'business'].includes(type)) {
        return new Response(JSON.stringify({ 
          error: 'Invalid type. Must be personal or business',
          code: 'INVALID_INPUT'
        }), {
          status: 400,
          headers: corsHeaders
        });
      }
      updates.push('type = ?');
      params.push(type);
    }
    if (category !== undefined) {
      updates.push('category = ?');
      params.push(category);
    }
    if (description !== undefined) {
      updates.push('description = ?');
      params.push(description);
    }
    if (is_active !== undefined) {
      updates.push('is_active = ?');
      params.push(is_active ? 1 : 0);
    }

    if (updates.length === 0) {
      return new Response(JSON.stringify({ 
        error: 'No fields to update',
        code: 'INVALID_INPUT'
      }), {
        status: 400,
        headers: corsHeaders
      });
    }

    updates.push('updated_at = CURRENT_TIMESTAMP');
    params.push(id);

    const query = `UPDATE savings_goals SET ${updates.join(', ')} WHERE id = ?`;
    await env.DB.prepare(query).bind(...params).run();

    // Return updated goal
    const updated = await env.DB.prepare(
      'SELECT * FROM savings_goals WHERE id = ?'
    ).bind(id).first();

<<<<<<< HEAD
    // Phase 30: Convert monetary fields from cents to decimal
    const convertedGoal = convertObjectFromCents(updated, MONETARY_FIELDS.SAVINGS_GOALS);

    convertedGoal.progress_percentage = calculateProgress(
      parseFloat(convertedGoal.current_amount), 
      parseFloat(convertedGoal.target_amount)
    );
    convertedGoal.amount_remaining = (parseFloat(convertedGoal.target_amount) - parseFloat(convertedGoal.current_amount)).toFixed(2);
    convertedGoal.days_remaining = calculateDaysRemaining(convertedGoal.target_date);

    return new Response(JSON.stringify(convertedGoal), {
=======
    // Phase 30: Convert to decimal
    const convertedUpdated = convertObjectFromCents(updated, MONETARY_FIELDS.SAVINGS_GOALS);
    convertedUpdated.progress_percentage = calculateProgress(
      parseFloat(convertedUpdated.current_amount), 
      parseFloat(convertedUpdated.target_amount)
    );
    convertedUpdated.amount_remaining = parseFloat(convertedUpdated.target_amount) - parseFloat(convertedUpdated.current_amount);
    convertedUpdated.days_remaining = calculateDaysRemaining(convertedUpdated.target_date);

    return new Response(JSON.stringify(convertedUpdated), {
>>>>>>> a0e6e108
      headers: corsHeaders
    });
  } catch (error) {
    console.error('Savings goals PUT error:', error);
    return new Response(JSON.stringify({ 
      error: 'Failed to update savings goal',
      message: error.message,
      code: 'QUERY_ERROR'
    }), {
      status: 500,
      headers: corsHeaders
    });
  }
}

/**
 * DELETE /api/savings-goals/:id
 * 
 * Soft delete a savings goal
 */
export async function onRequestDelete(context) {
  const { env, request } = context;
  const url = new URL(request.url);
  const pathParts = url.pathname.split('/').filter(p => p);
  const id = pathParts[2];
  
  try {
    const userId = await getUserIdFromToken(request, env);
    if (!userId) {
      return new Response(JSON.stringify({ 
        error: 'Unauthorized',
        code: 'AUTH_REQUIRED'
      }), {
        status: 401,
        headers: corsHeaders
      });
    }

    if (!env.DB) {
      return new Response(JSON.stringify({ 
        error: 'Database connection not available',
        code: 'DB_NOT_CONFIGURED'
      }), {
        status: 503,
        headers: corsHeaders
      });
    }

    // Verify goal exists and belongs to user
    const existing = await env.DB.prepare(
      'SELECT * FROM savings_goals WHERE id = ? AND user_id = ?'
    ).bind(id, userId).first();

    if (!existing) {
      return new Response(JSON.stringify({ 
        error: 'Goal not found',
        code: 'NOT_FOUND'
      }), {
        status: 404,
        headers: corsHeaders
      });
    }

    // Soft delete by setting is_active to 0
    await env.DB.prepare(
      'UPDATE savings_goals SET is_active = 0, updated_at = CURRENT_TIMESTAMP WHERE id = ?'
    ).bind(id).run();

    return new Response(JSON.stringify({ 
      success: true,
      message: 'Savings goal deleted successfully'
    }), {
      headers: corsHeaders
    });
  } catch (error) {
    console.error('Savings goals DELETE error:', error);
    return new Response(JSON.stringify({ 
      error: 'Failed to delete savings goal',
      message: error.message,
      code: 'QUERY_ERROR'
    }), {
      status: 500,
      headers: corsHeaders
    });
  }
}<|MERGE_RESOLUTION|>--- conflicted
+++ resolved
@@ -98,28 +98,16 @@
         });
       }
 
-<<<<<<< HEAD
       // Phase 30: Convert monetary fields from cents to decimal
       const convertedGoal = convertObjectFromCents(goal, MONETARY_FIELDS.SAVINGS_GOALS);
 
       // Add calculated fields (use string values for calculations after conversion)
-=======
-      // Phase 30: Convert monetary values from cents to decimal
-      const convertedGoal = convertObjectFromCents(goal, MONETARY_FIELDS.SAVINGS_GOALS);
-      
-      // Add calculated fields (using decimal values)
->>>>>>> a0e6e108
       convertedGoal.progress_percentage = calculateProgress(
         parseFloat(convertedGoal.current_amount), 
         parseFloat(convertedGoal.target_amount)
       );
-<<<<<<< HEAD
       convertedGoal.amount_remaining = (parseFloat(convertedGoal.target_amount) - parseFloat(convertedGoal.current_amount)).toFixed(2);
-=======
-      convertedGoal.amount_remaining = parseFloat(convertedGoal.target_amount) - parseFloat(convertedGoal.current_amount);
->>>>>>> a0e6e108
       convertedGoal.days_remaining = calculateDaysRemaining(convertedGoal.target_date);
-
       return new Response(JSON.stringify(convertedGoal), {
         headers: corsHeaders
       });
@@ -150,7 +138,6 @@
     const result = await env.DB.prepare(query).bind(...params).all();
     let goals = result.results || [];
 
-<<<<<<< HEAD
     // Phase 30: Convert monetary fields from cents to decimal
     goals = convertArrayFromCents(goals, MONETARY_FIELDS.SAVINGS_GOALS);
 
@@ -160,17 +147,6 @@
       const targetAmt = parseFloat(goal.target_amount);
       const progressPercentage = calculateProgress(currentAmt, targetAmt);
       const amountRemaining = (targetAmt - currentAmt).toFixed(2);
-=======
-    // Phase 30: Convert monetary values from cents to decimal
-    goals = convertArrayFromCents(goals, MONETARY_FIELDS.SAVINGS_GOALS);
-
-    // Add calculated fields and filter by status (using decimal values)
-    goals = goals.map(goal => {
-      const targetAmount = parseFloat(goal.target_amount);
-      const currentAmount = parseFloat(goal.current_amount);
-      const progressPercentage = calculateProgress(currentAmount, targetAmount);
-      const amountRemaining = targetAmount - currentAmount;
->>>>>>> a0e6e108
       const daysRemaining = calculateDaysRemaining(goal.target_date);
       
       return {
@@ -252,11 +228,9 @@
     // Handle contribution
     if (goalId && action === 'contribute') {
       const data = await request.json();
-<<<<<<< HEAD
-      const { amount } = data;
-
+      
       // Phase 30: Parse and validate monetary input
-      const amountResult = parseMonetaryInput(amount, 'amount', true);
+      const amountResult = parseMonetaryInput(data.amount, 'amount', true);
       if (amountResult.error) {
         return new Response(JSON.stringify({ 
           error: amountResult.error,
@@ -268,14 +242,8 @@
       }
 
       if (amountResult.value <= 0) {
-=======
-      
-      // Phase 30: Parse and validate monetary input
-      const amountResult = parseMonetaryInput(data.amount, 'amount', true);
-      if (amountResult.error) {
->>>>>>> a0e6e108
         return new Response(JSON.stringify({ 
-          error: amountResult.error,
+          error: 'Amount must be greater than 0',
           code: 'INVALID_INPUT'
         }), {
           status: 400,
@@ -298,11 +266,7 @@
         });
       }
 
-<<<<<<< HEAD
-      // Update current amount (add cents to cents)
-=======
-      // Phase 30: Update current amount (in cents)
->>>>>>> a0e6e108
+      // Phase 30: Update current amount (add cents to cents)
       const newAmountCents = goal.current_amount + amountResult.value;
       await env.DB.prepare(
         'UPDATE savings_goals SET current_amount = ?, updated_at = CURRENT_TIMESTAMP WHERE id = ?'
@@ -313,25 +277,15 @@
         'SELECT * FROM savings_goals WHERE id = ?'
       ).bind(goalId).first();
 
-<<<<<<< HEAD
       // Phase 30: Convert monetary fields from cents to decimal
       const convertedGoal = convertObjectFromCents(updatedGoal, MONETARY_FIELDS.SAVINGS_GOALS);
 
-=======
-      // Phase 30: Convert to decimal
-      const convertedGoal = convertObjectFromCents(updatedGoal, MONETARY_FIELDS.SAVINGS_GOALS);
->>>>>>> a0e6e108
       convertedGoal.progress_percentage = calculateProgress(
         parseFloat(convertedGoal.current_amount), 
         parseFloat(convertedGoal.target_amount)
       );
-<<<<<<< HEAD
       convertedGoal.amount_remaining = (parseFloat(convertedGoal.target_amount) - parseFloat(convertedGoal.current_amount)).toFixed(2);
-=======
-      convertedGoal.amount_remaining = parseFloat(convertedGoal.target_amount) - parseFloat(convertedGoal.current_amount);
->>>>>>> a0e6e108
       convertedGoal.days_remaining = calculateDaysRemaining(convertedGoal.target_date);
-
       return new Response(JSON.stringify(convertedGoal), {
         headers: corsHeaders
       });
@@ -341,6 +295,26 @@
     const data = await request.json();
     const { name, target_date, type, category, description } = data;
     
+    if (!name || !type) {
+      return new Response(JSON.stringify({ 
+        error: 'Missing required fields: name, target_amount, type',
+        code: 'INVALID_INPUT'
+      }), {
+        status: 400,
+        headers: corsHeaders
+      });
+    }
+
+    if (!['personal', 'business'].includes(type)) {
+      return new Response(JSON.stringify({ 
+        error: 'Invalid type. Must be personal or business',
+        code: 'INVALID_INPUT'
+      }), {
+        status: 400,
+        headers: corsHeaders
+      });
+    }
+
     // Phase 30: Parse and validate monetary inputs
     const targetAmountResult = parseMonetaryInput(data.target_amount, 'target_amount', true);
     if (targetAmountResult.error) {
@@ -352,51 +326,8 @@
         headers: corsHeaders
       });
     }
-    
+
     const currentAmountResult = parseMonetaryInput(data.current_amount || 0, 'current_amount', false);
-    if (currentAmountResult.error) {
-      return new Response(JSON.stringify({ 
-        error: currentAmountResult.error,
-        code: 'INVALID_INPUT'
-      }), {
-        status: 400,
-        headers: corsHeaders
-      });
-    }
-
-    if (!name || !type) {
-      return new Response(JSON.stringify({ 
-        error: 'Missing required fields: name, target_amount, type',
-        code: 'INVALID_INPUT'
-      }), {
-        status: 400,
-        headers: corsHeaders
-      });
-    }
-
-    if (!['personal', 'business'].includes(type)) {
-      return new Response(JSON.stringify({ 
-        error: 'Invalid type. Must be personal or business',
-        code: 'INVALID_INPUT'
-      }), {
-        status: 400,
-        headers: corsHeaders
-      });
-    }
-
-    // Phase 30: Parse and validate monetary inputs
-    const targetAmountResult = parseMonetaryInput(target_amount, 'target_amount', true);
-    if (targetAmountResult.error) {
-      return new Response(JSON.stringify({ 
-        error: targetAmountResult.error,
-        code: 'INVALID_INPUT'
-      }), {
-        status: 400,
-        headers: corsHeaders
-      });
-    }
-
-    const currentAmountResult = parseMonetaryInput(current_amount || 0, 'current_amount', false);
     if (currentAmountResult.error) {
       return new Response(JSON.stringify({ 
         error: currentAmountResult.error,
@@ -418,13 +349,8 @@
       ) VALUES (?, ?, ?, ?, ?, ?, ?, ?, ?, 1, ?, ?)
     `).bind(
       id, userId, name, 
-<<<<<<< HEAD
       targetAmountResult.value,  // Phase 30: Store as cents
       currentAmountResult.value,  // Phase 30: Store as cents
-=======
-      targetAmountResult.value, 
-      currentAmountResult.value || 0, 
->>>>>>> a0e6e108
       target_date || null,
       type, category || null, description || null, now, now
     ).run();
@@ -433,7 +359,6 @@
       'SELECT * FROM savings_goals WHERE id = ?'
     ).bind(id).first();
 
-<<<<<<< HEAD
     // Phase 30: Convert monetary fields from cents to decimal
     const convertedGoal = convertObjectFromCents(newGoal, MONETARY_FIELDS.SAVINGS_GOALS);
 
@@ -445,18 +370,6 @@
     convertedGoal.days_remaining = calculateDaysRemaining(convertedGoal.target_date);
 
     return new Response(JSON.stringify(convertedGoal), {
-=======
-    // Phase 30: Convert to decimal
-    const convertedNewGoal = convertObjectFromCents(newGoal, MONETARY_FIELDS.SAVINGS_GOALS);
-    convertedNewGoal.progress_percentage = calculateProgress(
-      parseFloat(convertedNewGoal.current_amount), 
-      parseFloat(convertedNewGoal.target_amount)
-    );
-    convertedNewGoal.amount_remaining = parseFloat(convertedNewGoal.target_amount) - parseFloat(convertedNewGoal.current_amount);
-    convertedNewGoal.days_remaining = calculateDaysRemaining(convertedNewGoal.target_date);
-
-    return new Response(JSON.stringify(convertedNewGoal), {
->>>>>>> a0e6e108
       status: 201,
       headers: corsHeaders
     });
@@ -533,15 +446,9 @@
       params.push(name);
     }
     
-<<<<<<< HEAD
     // Phase 30: Handle monetary fields with validation
-    if (target_amount !== undefined) {
-      const targetAmountResult = parseMonetaryInput(target_amount, 'target_amount', false);
-=======
-    // Phase 30: Parse and validate monetary inputs
     if (data.target_amount !== undefined) {
       const targetAmountResult = parseMonetaryInput(data.target_amount, 'target_amount', true);
->>>>>>> a0e6e108
       if (targetAmountResult.error) {
         return new Response(JSON.stringify({ 
           error: targetAmountResult.error,
@@ -555,13 +462,8 @@
       params.push(targetAmountResult.value);
     }
     
-<<<<<<< HEAD
-    if (current_amount !== undefined) {
-      const currentAmountResult = parseMonetaryInput(current_amount, 'current_amount', false);
-=======
     if (data.current_amount !== undefined) {
       const currentAmountResult = parseMonetaryInput(data.current_amount, 'current_amount', false);
->>>>>>> a0e6e108
       if (currentAmountResult.error) {
         return new Response(JSON.stringify({ 
           error: currentAmountResult.error,
@@ -626,7 +528,6 @@
       'SELECT * FROM savings_goals WHERE id = ?'
     ).bind(id).first();
 
-<<<<<<< HEAD
     // Phase 30: Convert monetary fields from cents to decimal
     const convertedGoal = convertObjectFromCents(updated, MONETARY_FIELDS.SAVINGS_GOALS);
 
@@ -638,18 +539,6 @@
     convertedGoal.days_remaining = calculateDaysRemaining(convertedGoal.target_date);
 
     return new Response(JSON.stringify(convertedGoal), {
-=======
-    // Phase 30: Convert to decimal
-    const convertedUpdated = convertObjectFromCents(updated, MONETARY_FIELDS.SAVINGS_GOALS);
-    convertedUpdated.progress_percentage = calculateProgress(
-      parseFloat(convertedUpdated.current_amount), 
-      parseFloat(convertedUpdated.target_amount)
-    );
-    convertedUpdated.amount_remaining = parseFloat(convertedUpdated.target_amount) - parseFloat(convertedUpdated.current_amount);
-    convertedUpdated.days_remaining = calculateDaysRemaining(convertedUpdated.target_date);
-
-    return new Response(JSON.stringify(convertedUpdated), {
->>>>>>> a0e6e108
       headers: corsHeaders
     });
   } catch (error) {
